--- conflicted
+++ resolved
@@ -41,12 +41,8 @@
  * Logs the temperature change and adds entry to history
  */
 void temperatureChanged(float newTemp) {
-<<<<<<< HEAD
     // Use a simple char array instead of std::string
     char buffer[64];
-=======
-    char buffer[50];
->>>>>>> 5898eae90dfd945b698ff859da21651e6073d2fe
     std::snprintf(buffer, sizeof(buffer), "[Temperature] Changed to %.2f°C", newTemp);
     logMessage(LogLevel::INFO, buffer);
     WebServerManager::instance()->addHistoryEntry(newTemp);
@@ -125,7 +121,6 @@
     modeManager.setOnCompleteCallback(handleComplete);
     modeManager.setOnFaultCallback(handleFault);
     heater.begin();
-<<<<<<< HEAD
     
     // Initialize network using NetworkManager
     if (!networkManager.connectWiFi(WIFI_SSID, WIFI_PASSWORD)) {
@@ -136,12 +131,6 @@
     }
     
     // Initialize web server
-=======
-    setupWiFi();
-    setupOTA();
-    // Create mutex before setting up web server
-    stateMutex = xSemaphoreCreateMutex();
->>>>>>> 6512c5d0
     setupWebServer();
     state.mode = Modes::OFF;
     
@@ -154,12 +143,6 @@
     stateTaskHandle = taskManager.createTask("StateTask", stateTask, NULL, 4096, 1, 1);
     
     logMessagef(LogLevel::INFO, "[System] Setup complete!");
-<<<<<<< HEAD
-=======
-    xTaskCreatePinnedToCore(heaterTask, "HeaterTask", 4096, NULL, 1, &heaterTaskHandle, 1);
-    xTaskCreatePinnedToCore(webTask, "WebTask", 4096, NULL, 1, &webTaskHandle, 1);
-    xTaskCreatePinnedToCore(stateTask, "StateTask", 4096, NULL, 1, &stateTaskHandle, 1);
->>>>>>> 6512c5d0
 }
 
 // --- Serial Handling ---
